--- conflicted
+++ resolved
@@ -30,8 +30,6 @@
 python3 -m pip install -U pip
 pip3 install -e .
 ```
-
-<<<<<<< HEAD
 #### On Windows
 ```bash
 python3 -m venv .venv
@@ -41,7 +39,7 @@
 pip3 install -e .
 ```
 
-=======
+
 **Note**: This will install JAX without GPU acceleration.
 
 **CUDA Users** should run the following to add GPU support:
@@ -51,7 +49,6 @@
 
 For other accelerator types, please follow the instructions [here](https://docs.jax.dev/en/latest/installation.html).
 
->>>>>>> c8679fba
 ## Usage
 
 ### Basic Environment Creation
