from typing import Tuple, NamedTuple

import jax.lax
import jax.numpy as jnp
import chex
import numpy as np
import pygame
from numbers_impl import digits
from functools import partial

# Constants for game environment
PLAYER_ACCELERATION = 0.2
PLAYER_MAX_SPEED = 2.0
BALL_SPEED = jnp.array([1, 1])  # Ball speed in x and y direction
ENEMY_ACCELERATION = 0.2
ENEMY_MAX_SPEED = 2.0

# Action constants
NOOP = 0
FIRE = 1
RIGHT = 2
LEFT = 3
RIGHTFIRE = 4
LEFTFIRE = 5

# Background color and object colors
BACKGROUND_COLOR = 144, 72, 17
PLAYER_COLOR = 92, 186, 92
ENEMY_COLOR = 213, 130, 74
BALL_COLOR = 236, 236, 236  # White ball
WALL_COLOR = 236, 236, 236  # White walls
SCORE_COLOR = 236, 236, 236  # White score

# Player and enemy paddle positions
PLAYER_X = 140
ENEMY_X = 16

# Object sizes (width, height)
PLAYER_SIZE = (4, 15)
BALL_SIZE = (2, 4)
ENEMY_SIZE = (4, 15)
WALL_TOP_Y = 24
WALL_TOP_HEIGHT = 9
WALL_BOTTOM_Y = 194
WALL_BOTTOM_HEIGHT = 16
BALL_BOOST_MULTIPLIER = 1.5

# Pygame window dimensions
WINDOW_WIDTH = 160 * 4
WINDOW_HEIGHT = 210 * 4

# define the positions of the state information
# define the positions of the state information
STATE_TRANSLATOR: dict = {
    0: "player_y",
    1: "player_speed",
    2: "ball_x",
    3: "ball_y",
    4: "enemy_y",
    5: "enemy_speed",
    6: "ball_vel_x",
    7: "ball_vel_y",
    8: "player_score",
    9: "enemy_score",
    10: "step_counter",
}


def get_human_action() -> chex.Array:
    """
    Records if UP or DOWN is being pressed and returns the corresponding action.

    Returns:
        action: int, action taken by the player (LEFT, RIGHT, FIRE, LEFTFIRE, RIGHTFIRE, NOOP).
    """
    keys = pygame.key.get_pressed()
    if keys[pygame.K_a] and keys[pygame.K_SPACE]:
        return jnp.array(LEFTFIRE)
    elif keys[pygame.K_d] and keys[pygame.K_SPACE]:
        return jnp.array(RIGHTFIRE)
    elif keys[pygame.K_a]:
        return jnp.array(LEFT)
    elif keys[pygame.K_d]:
        return jnp.array(RIGHT)
    elif keys[pygame.K_SPACE]:
        return jnp.array(FIRE)
    else:
        return jnp.array(NOOP)


# immutable state container
class State(NamedTuple):
    player_y: chex.Array
    player_speed: chex.Array
    ball_x: chex.Array
    ball_y: chex.Array
    enemy_y: chex.Array
    enemy_speed: chex.Array
    ball_vel_x: chex.Array
    ball_vel_y: chex.Array
    player_score: chex.Array
    enemy_score: chex.Array
    step_counter: chex.Array


# TODO: how far do the competencies of the environment extend? Does it need to handle rewards and timesteps?
class Game:
    def __init__(self):
        pass

    def reset(self) -> State:
        """
        Resets the game state to the initial state.
        Returns the initial state and the reward (i.e. 0)
        """
        return State(
            player_y=jnp.array(96),
            player_speed=jnp.array(0.0),
            ball_x=jnp.array(78),
            ball_y=jnp.array(115),
            enemy_y=jnp.array(115),
            enemy_speed=jnp.array(0.0),
            ball_vel_x=BALL_SPEED[0],
            ball_vel_y=BALL_SPEED[1],
            player_score=jnp.array(0),
            enemy_score=jnp.array(0),
            step_counter=jnp.array(0),
        )

    @partial(jax.jit, static_argnums=(0,))
    def step(self, state: State, action: chex.Array) -> State:
        player_speed = jax.lax.cond(
            jnp.logical_or(action == LEFT, action == LEFTFIRE),
            lambda s: s - PLAYER_ACCELERATION,
            lambda s: jax.lax.cond(
                jnp.logical_or(action == RIGHT, action == RIGHTFIRE),
                lambda s: s + PLAYER_ACCELERATION,
                lambda s: s * 0.9,
                operand=state.player_speed,
            ),
            state.player_speed,
        )

        player_speed = jnp.clip(player_speed, -PLAYER_MAX_SPEED, PLAYER_MAX_SPEED)

        player_y = state.player_y + player_speed

        # check that the player is within the bounds of the game
        player_y = jnp.clip(
            player_y, WALL_TOP_Y + WALL_TOP_HEIGHT - 8, WALL_BOTTOM_Y - 4
        )
        player_y = jnp.round(player_y)

        # update the balls position
        ball_x = state.ball_x + state.ball_vel_x
        ball_y = state.ball_y + state.ball_vel_y

        wall_bounce = jnp.logical_or(
            ball_y <= WALL_TOP_Y + WALL_TOP_HEIGHT,
            ball_y >= WALL_BOTTOM_Y - BALL_SIZE[1],
        )
        # calculate bounces on top and bottom walls
        ball_vel_y = jnp.where(wall_bounce, -state.ball_vel_y, state.ball_vel_y)

        paddle_bounce = jnp.logical_and(
            jnp.logical_and(PLAYER_X <= ball_x, ball_x <= PLAYER_X + PLAYER_SIZE[0]),
            state.ball_vel_x > 0,
        )

        # also check if the y position is within the player paddle
        paddle_bounce = jnp.logical_and(
            paddle_bounce,
            jnp.logical_and(
                state.player_y - BALL_SIZE[1] <= ball_y,
                ball_y <= state.player_y + PLAYER_SIZE[1] + BALL_SIZE[1],
            ),
        )

        # Apply speed boost if spacebar is pressed during paddle hit
        boost_multiplier = jnp.where(
            jnp.logical_and(paddle_bounce, jnp.logical_or(action == FIRE, action == RIGHTFIRE)),
            BALL_BOOST_MULTIPLIER,
            1.0
        )

        # calculate bounces on player paddle
        ball_vel_x = jax.lax.cond(
<<<<<<< HEAD
            paddle_bounce,
            lambda s: jnp.array(-s * boost_multiplier, float),
            lambda s: jnp.array(s, float),
            operand=state.ball_vel_x
=======
            paddle_bounce, lambda s: -s, lambda s: s, operand=state.ball_vel_x
>>>>>>> bd94e548
        )

        ball_vel_x = jnp.where(
            jnp.logical_and(
                paddle_bounce,
                jnp.logical_or(
                    jnp.logical_or(action == LEFTFIRE, action == RIGHTFIRE),
                    action == FIRE,
                ),
            ),
            ball_vel_x * 2,
            ball_vel_x,
        )

        paddle_bounce = jnp.logical_and(
            jnp.logical_and(ENEMY_X <= ball_x, ball_x <= ENEMY_X + ENEMY_SIZE[0]),
            state.ball_vel_x < 0,
        )

        # also check if the y position is within the enemy paddle
        paddle_bounce = jnp.logical_and(
            paddle_bounce,
            jnp.logical_and(
                state.enemy_y - BALL_SIZE[1] <= ball_y,
                ball_y <= state.enemy_y + ENEMY_SIZE[1] + BALL_SIZE[1],
            ),
        )

        # calculate bounces on enemy paddle
        ball_vel_x = jax.lax.cond(
            paddle_bounce, lambda s: -s, lambda s: s, operand=ball_vel_x
        )

        # calculate score changes
        enemy_score = jax.lax.cond(
            ball_x > PLAYER_X + PLAYER_SIZE[0],
            lambda s: s + 1,
            lambda s: s,
            operand=state.enemy_score,
        )

        player_score = jax.lax.cond(
            ball_x < ENEMY_X - ENEMY_SIZE[0],
            lambda s: s + 1,
            lambda s: s,
            operand=state.player_score,
        )

        ball_reset = jnp.logical_or(
            enemy_score != state.enemy_score, player_score != state.player_score
        )

        # Create a JAX array with the reset values
        reset_values = jnp.array([78, 115, BALL_SPEED[0], BALL_SPEED[1]])
        current_values = jnp.array([ball_x, ball_y, ball_vel_x, ball_vel_y])

        # Use where with the arrays
        new_values = jnp.where(ball_reset, reset_values, current_values)

        # Unpack the values
        ball_x, ball_y, ball_vel_x, ball_vel_y = new_values

        # update the enemy paddle by first checking if this is the 8th step and then updating the speed depending on the ball position
        enemy_speed = jax.lax.cond(
            state.step_counter % 8,
            lambda s: jax.lax.cond(
                jnp.sign(state.ball_y - state.enemy_y) < 0,
                lambda x: x - ENEMY_ACCELERATION,
                lambda x: jax.lax.cond(
                    jnp.sign(state.ball_y - state.enemy_y) > 0,
                    lambda y: y + ENEMY_ACCELERATION,
                    lambda y: y * 0.9,
                    operand=x,
                ),
                operand=s,
            ),
            lambda s: s,
            operand=state.enemy_speed,
        )

        # limit the enemy speed to the maximum allowed value
        enemy_speed = jnp.clip(enemy_speed, -ENEMY_MAX_SPEED, ENEMY_MAX_SPEED)

        # update the enemy position
        enemy_y = state.enemy_y + enemy_speed

        # check collision with the walls
        enemy_y = jnp.clip(enemy_y, WALL_TOP_Y + WALL_TOP_HEIGHT - 8, WALL_BOTTOM_Y - 4)

        return State(
            player_y=player_y,
            player_speed=player_speed,
            ball_x=ball_x,
            ball_y=ball_y,
            enemy_y=enemy_y,
            enemy_speed=enemy_speed,
            ball_vel_x=ball_vel_x,
            ball_vel_y=ball_vel_y,
            player_score=player_score,
            enemy_score=enemy_score,
            step_counter=state.step_counter + 1,
        )


class Renderer:
    def __init__(self, jax_translator):
        self.translator = jax_translator

    def display(self, screen, state):
        """
        Displays the rendered game state using pygame.
        """
        canvas = self.jax_rendering(self.convert_jax_arr(state))
        canvas_np = np.array(canvas)
        canvas_np = np.flipud(
            np.rot90(canvas_np, k=1)
        )  # Rotate 90 degrees counterclockwise and flip vertically to fix orientation
        pygame_surface = pygame.surfarray.make_surface(canvas_np)
        screen.blit(
            pygame.transform.scale(pygame_surface, (WINDOW_WIDTH, WINDOW_HEIGHT)),
            (0, 0),
        )
        pygame.display.flip()

    def convert_jax_arr(self, state: jnp.array) -> dict:
        """
        Converts a JAX array to a dict using the translator
        """
        state_dict = {}
        for i in range(len(state)):
            state_dict[self.translator[i]] = state[i]

        return state_dict

    def jax_rendering(self, state: dict):
        """
        Renders the current state of the game
        """
        # Create a blank canvas with background color
        canvas = np.full((210, 160, 3), BACKGROUND_COLOR, dtype=np.uint8)

        # Draw player, ball, and enemy on the canvas
        if 0 <= int(state["player_y"]) < canvas.shape[0] - PLAYER_SIZE[1]:
            canvas[
                int(state["player_y"]) : int(state["player_y"]) + PLAYER_SIZE[1],
                PLAYER_X : PLAYER_X + PLAYER_SIZE[0],
            ] = PLAYER_COLOR  # Player paddle
        if 0 <= int(state["enemy_y"]) < canvas.shape[0] - ENEMY_SIZE[1]:
            canvas[
                int(state["enemy_y"]) : int(state["enemy_y"]) + ENEMY_SIZE[1],
                ENEMY_X : ENEMY_X + ENEMY_SIZE[0],
            ] = ENEMY_COLOR  # Enemy paddle
        if (
            0 <= int(state["ball_y"]) < canvas.shape[0] - BALL_SIZE[1]
            and 0 <= int(int(state["ball_x"])) < canvas.shape[1] - BALL_SIZE[0]
        ):
            canvas[
                int(state["ball_y"]) : int(state["ball_y"]) + BALL_SIZE[1],
                int(state["ball_x"]) : int(state["ball_x"]) + BALL_SIZE[0],
            ] = BALL_COLOR  # Ball

        # Draw walls
        canvas[WALL_TOP_Y : WALL_TOP_Y + WALL_TOP_HEIGHT, :] = WALL_COLOR  # Top wall
        canvas[WALL_BOTTOM_Y : WALL_BOTTOM_Y + WALL_BOTTOM_HEIGHT, :] = (
            WALL_COLOR  # Bottom wall
        )

        # Draw scores
        self.draw_score(
            canvas, state["player_score"], position=(120, 2), color=PLAYER_COLOR
        )
        self.draw_score(
            canvas, state["enemy_score"], position=(30, 2), color=ENEMY_COLOR
        )

        return jnp.array(canvas)

    def draw_score(self, canvas, score, position, color):
        """
                Draws the score on the canvas.
        
                Args:
                    canvas: The canvas to draw on.
                    score: The score to draw.
                    position: The (x, y) position to start drawing the score.
                    color: The color to use for the score.
                """
        x_offset, y_offset = position
        score_str = str(score)
        for digit_char in score_str:
            digit = digits[int(digit_char)]
            for i in range(digit.shape[0]):
                for j in range(digit.shape[1]):
                    if digit[i, j] == 1:
                        for di in range(4):  # Zoom each pixel by 4 times vertically
                            for dj in range(
                                4
                            ):  # Zoom each pixel by 4 times horizontally
                                canvas[y_offset + i * 4 + di, x_offset + j * 4 + dj] = (
                                    color
                                )
            x_offset += 16  # Space between digits (4 times the original space)


if __name__ == "__main__":
    # Initialize Pygame
    pygame.init()
    screen = pygame.display.set_mode((WINDOW_WIDTH, WINDOW_HEIGHT))
    pygame.display.set_caption("Pong Game")
    clock = pygame.time.Clock()

    # Create a Game instance
    game = Game()

    # create a Renderer instance
    renderer = Renderer(STATE_TRANSLATOR)

    jitted_step = jax.jit(game.step)
    jitted_reset = jax.jit(game.reset)

    curr_state = jitted_reset()
    # Run the game until the user quits
    running = True
    while running:
        for event in pygame.event.get():
            if event.type == pygame.QUIT:
                running = False

        action = get_human_action()
        curr_state = jitted_step(curr_state, action)
        renderer.display(screen, curr_state)
        clock.tick(60)  # Set frame rate to 60 FPS

    # Quit Pygame
    pygame.quit()<|MERGE_RESOLUTION|>--- conflicted
+++ resolved
@@ -163,8 +163,11 @@
         ball_vel_y = jnp.where(wall_bounce, -state.ball_vel_y, state.ball_vel_y)
 
         paddle_bounce = jnp.logical_and(
-            jnp.logical_and(PLAYER_X <= ball_x, ball_x <= PLAYER_X + PLAYER_SIZE[0]),
-            state.ball_vel_x > 0,
+            jnp.logical_and(
+                PLAYER_X <= ball_x,
+                ball_x <= PLAYER_X + PLAYER_SIZE[0]
+            ),
+            state.ball_vel_x > 0
         )
 
         # also check if the y position is within the player paddle
@@ -185,14 +188,7 @@
 
         # calculate bounces on player paddle
         ball_vel_x = jax.lax.cond(
-<<<<<<< HEAD
-            paddle_bounce,
-            lambda s: jnp.array(-s * boost_multiplier, float),
-            lambda s: jnp.array(s, float),
-            operand=state.ball_vel_x
-=======
             paddle_bounce, lambda s: -s, lambda s: s, operand=state.ball_vel_x
->>>>>>> bd94e548
         )
 
         ball_vel_x = jnp.where(
@@ -372,14 +368,14 @@
 
     def draw_score(self, canvas, score, position, color):
         """
-                Draws the score on the canvas.
-        
-                Args:
-                    canvas: The canvas to draw on.
-                    score: The score to draw.
-                    position: The (x, y) position to start drawing the score.
-                    color: The color to use for the score.
-                """
+        Draws the score on the canvas.
+
+        Args:
+            canvas: The canvas to draw on.
+            score: The score to draw.
+            position: The (x, y) position to start drawing the score.
+            color: The color to use for the score.
+        """
         x_offset, y_offset = position
         score_str = str(score)
         for digit_char in score_str:
